[package]
name = "sqlx-macros"
version = "0.3.0-alpha.1"
repository = "https://github.com/launchbadge/sqlx"
description = "Macros for SQLx, the rust SQL toolkit. Not intended to be used directly."
license = "MIT OR Apache-2.0"
edition = "2018"
authors = [
    "Ryan Leckey <leckey.ryan@gmail.com>", # ryan@launchbadge.com
    "Austin Bonander <austin.bonander@gmail.com>", # austin@launchbadge.com
    "Zachery Gyurkovitz <zgyurkovitz@gmail.com>", # zach@launchbadge.com
    "Daniel Akhterov <akhterovd@gmail.com>", # daniel@launchbadge.com
]

[lib]
proc-macro = true

[features]
default = [ "runtime-async-std" ]

runtime-async-std = [ "sqlx/runtime-async-std", "async-std" ]
runtime-tokio = [ "sqlx/runtime-tokio", "tokio", "lazy_static" ]

# database
mysql = [ "sqlx/mysql" ]
postgres = [ "sqlx/postgres" ]
sqlite = [ "sqlx/sqlite" ]

# type
bigdecimal = [ "sqlx/bigdecimal_bigint" ]
chrono = [ "sqlx/chrono" ]
<<<<<<< HEAD
ipnetwork = [ "sqlx/ipnetwork" ]
=======
time = [ "sqlx/time" ]
>>>>>>> 78362ccc
uuid = [ "sqlx/uuid" ]

[dependencies]
async-std = { version = "1.5.0", default-features = false, optional = true }
tokio = { version = "0.2.13", default-features = false, features = [ "rt-threaded" ], optional = true }
dotenv = { version = "0.15.0", default-features = false }
futures = { version = "0.3.4", default-features = false, features = [ "executor" ] }
proc-macro2 = { version = "1.0.9", default-features = false }
sqlx = { version = "0.3.0-alpha.1", default-features = false, path = "../sqlx-core", package = "sqlx-core" }
syn = { version = "1.0.16", default-features = false, features = [ "full" ] }
quote = { version = "1.0.2", default-features = false }
url = { version = "2.1.1", default-features = false }
lazy_static = { version = "1.4.0", optional = true }<|MERGE_RESOLUTION|>--- conflicted
+++ resolved
@@ -29,11 +29,8 @@
 # type
 bigdecimal = [ "sqlx/bigdecimal_bigint" ]
 chrono = [ "sqlx/chrono" ]
-<<<<<<< HEAD
+time = [ "sqlx/time" ]
 ipnetwork = [ "sqlx/ipnetwork" ]
-=======
-time = [ "sqlx/time" ]
->>>>>>> 78362ccc
 uuid = [ "sqlx/uuid" ]
 
 [dependencies]
